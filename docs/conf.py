from __future__ import unicode_literals

import os
<<<<<<< HEAD
import PIL.Image

sys.modules['Image'] = PIL.Image
=======
import re
import subprocess
import sys
import django
from django.conf import settings

>>>>>>> c9c30b92

sys.path.append(os.path.abspath('..'))
<<<<<<< HEAD
# sys.path.append(os.path.abspath('../venv/lib/python2.7/site-packages'))
sys.path.append(os.path.abspath('../tests/'))
os.environ['DJANGO_SETTINGS_MODULE'] = 'testapp.settings'

import plata

# -- General configuration ----------------------------------------------------

# Add any Sphinx extension module names here, as strings. They can be
# extensions coming with Sphinx (named 'sphinx.ext.*') or your custom ones.
extensions = ['sphinx.ext.autodoc']

# Add any paths that contain templates here, relative to this directory.
=======
sys.path.append(os.path.abspath('../tests'))

project = 'plata'
author = 'Feinheit AG'
copyright = '2010-2017,' + author
version = __import__('plata').__version__
release = subprocess.check_output(
    'git fetch --tags; git describe',
    shell=True, universal_newlines=True).strip()
language = 'en'

#######################################
settings.configure(
    DATABASES={
        'default': {
            'ENGINE': 'django.db.backends.sqlite3',
            'NAME': ':memory:'
        },
    },
    INSTALLED_APPS=(
        'django.contrib.auth',
        'django.contrib.admin',
        'django.contrib.contenttypes',
        'django.contrib.sessions',
        'django.contrib.sitemaps',
        'django.contrib.sites',
        'django.contrib.staticfiles',
        'plata',
        'plata.contact',
        'plata.discount',
        'plata.payment',
        'plata.product',
        'plata.product.stock',
        'plata.shop',
        'testapp',
    ),
    STATIC_URL='/static/',
    SECRET_KEY='tests',
    ALLOWED_HOSTS=['*'],
    MIDDLEWARE=(
        'django.middleware.common.CommonMiddleware',
        'django.contrib.sessions.middleware.SessionMiddleware',
        'django.middleware.csrf.CsrfViewMiddleware',
        'django.contrib.auth.middleware.AuthenticationMiddleware',
        'django.contrib.messages.middleware.MessageMiddleware',
        'django.middleware.locale.LocaleMiddleware',
    ),
    USE_TZ=True,
    LANGUAGES=(('en', 'English'), ('de', 'German')),
    TEMPLATES=[{
        'BACKEND': 'django.template.backends.django.DjangoTemplates',
        'DIRS': [],
        'APP_DIRS': True,
        'OPTIONS': {
            'context_processors': [
                'django.template.context_processors.debug',
                'django.template.context_processors.request',
                'django.contrib.auth.context_processors.auth',
                'django.contrib.messages.context_processors.messages',
            ],
        },
    }],
)
django.setup()

#######################################
project_slug = re.sub(r'[^a-z]+', '', project)

extensions = [
    'sphinx.ext.autodoc',
    'sphinx.ext.viewcode',
]
>>>>>>> c9c30b92
templates_path = ['_templates']
source_suffix = '.txt'
master_doc = 'index'

exclude_patterns = ['build', 'Thumbs.db', '.DS_Store']
pygments_style = 'sphinx'
todo_include_todos = False

html_theme = 'alabaster'
html_static_path = ['_static']
htmlhelp_basename = project_slug + 'doc'

latex_elements = {
    'papersize': 'a4',
}
latex_documents = [(
    master_doc,
    project_slug + '.tex',
    project + ' Documentation',
    author,
    'manual',
)]
man_pages = [(
    master_doc,
    project_slug,
    project + ' Documentation',
    [author],
    1,
)]
texinfo_documents = [(
    master_doc,
    project_slug,
    project + ' Documentation',
    author,
    project_slug,
    '',  # Description
    'Miscellaneous',
)]<|MERGE_RESOLUTION|>--- conflicted
+++ resolved
@@ -1,35 +1,14 @@
 from __future__ import unicode_literals
 
 import os
-<<<<<<< HEAD
-import PIL.Image
-
-sys.modules['Image'] = PIL.Image
-=======
 import re
 import subprocess
 import sys
 import django
 from django.conf import settings
 
->>>>>>> c9c30b92
 
 sys.path.append(os.path.abspath('..'))
-<<<<<<< HEAD
-# sys.path.append(os.path.abspath('../venv/lib/python2.7/site-packages'))
-sys.path.append(os.path.abspath('../tests/'))
-os.environ['DJANGO_SETTINGS_MODULE'] = 'testapp.settings'
-
-import plata
-
-# -- General configuration ----------------------------------------------------
-
-# Add any Sphinx extension module names here, as strings. They can be
-# extensions coming with Sphinx (named 'sphinx.ext.*') or your custom ones.
-extensions = ['sphinx.ext.autodoc']
-
-# Add any paths that contain templates here, relative to this directory.
-=======
 sys.path.append(os.path.abspath('../tests'))
 
 project = 'plata'
@@ -102,7 +81,6 @@
     'sphinx.ext.autodoc',
     'sphinx.ext.viewcode',
 ]
->>>>>>> c9c30b92
 templates_path = ['_templates']
 source_suffix = '.txt'
 master_doc = 'index'
