--- conflicted
+++ resolved
@@ -4,10 +4,7 @@
 except ImportError, e:
   from django.contrib.auth.models import User
 
-<<<<<<< HEAD
-=======
 from django.conf import settings
->>>>>>> 5dcb7c43
 from django.db import models
 from django.utils import timezone
 from django.utils.translation import ugettext_lazy as _
