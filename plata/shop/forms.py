from __future__ import absolute_import, unicode_literals

from django import forms
from django.contrib import auth
from django.utils.translation import ugettext_lazy as _

from plata.shop import signals


try:  # pragma: no cover
    from django.contrib.auth import get_user_model
    User = get_user_model()
except ImportError:
    from django.contrib.auth.models import User


<<<<<<< HEAD
from plata.shop import signals
from plata.shop.widgets import PlusMinusButtons, SubmitButtonInput
=======
>>>>>>> aa2bf268


class BaseCheckoutForm(forms.ModelForm):
    """
    Needs the request and the shop object as keyword argument
    """

    def __init__(self, *args, **kwargs):
        self.shop = kwargs.pop('shop')
        self.request = kwargs.pop('request')

        super(BaseCheckoutForm, self).__init__(*args, **kwargs)

    def clean(self):
        data = super(BaseCheckoutForm, self).clean()

        if data.get('email'):
            users = list(User.objects.filter(email=data.get('email')))

            if users:
                if self.request.user not in users:
                    if self.shop.user_is_authenticated(self.request.user):
                        self._errors['email'] = self.error_class([
                            _('This e-mail address belongs to a different'
                                ' account.')])
                    else:
                        self._errors['email'] = self.error_class([
                            _('This e-mail address might belong to you, but'
                                ' we cannot know for sure because you are'
                                ' not authenticated yet.')])

        return data

    def save(self):
        """
        Save the order, create or update the contact information
        (if available) and return the saved order instance
        """
        order = super(BaseCheckoutForm, self).save(commit=False)
        contact = self.shop.contact_from_user(self.request.user)

        if contact:
            order.user = contact.user
        elif self.shop.user_is_authenticated(self.request.user):
            order.user = self.request.user

        if (self.cleaned_data.get('create_account') and not contact) or (
                not contact and self.shop.user_is_authenticated(self.request.user)):
            password = None
            email = self.cleaned_data.get('email')

            if not self.shop.user_is_authenticated(self.request.user):
                password = User.objects.make_random_password()
                params = {'email': email, 'password': password}
                if getattr(User, 'USERNAME_FIELD', 'username') == 'username':
                    params['username'] = email[:30]  # FIXME
                user = User.objects.create_user(**params)
                user = auth.authenticate(username=email, password=password)
                auth.login(self.request, user)
            else:
                user = self.request.user

            contact = self.shop.contact_model(user=user)
            order.user = user

            signals.contact_created.send(
                sender=self.shop,
                user=user,
                contact=contact,
                password=password,
                request=self.request)

        order.save()

        if contact:
            contact.update_from_order(order, request=self.request)
            contact.save()

        return order


class DiscountForm(forms.Form):
    code = forms.CharField(label=_('code'), max_length=30, required=False)

    def __init__(self, *args, **kwargs):
        self.order = kwargs.pop('order')
        self.discount_model = kwargs.pop('discount_model')
        request = kwargs.pop('request')  # noqa
        shop = kwargs.pop('shop')  # noqa

        super(DiscountForm, self).__init__(*args, **kwargs)

    def clean_code(self):
        code = self.cleaned_data.get('code')
        if not code:
            return self.cleaned_data

        try:
            discount = self.discount_model.objects.get(code=code)
        except self.discount_model.DoesNotExist:
            raise forms.ValidationError(_('This code does not validate'))

        discount.validate(self.order)
        self.cleaned_data['discount'] = discount
        return code

    def save(self):
        """
        Save the discount (or do nothing if no discount code has been given)
        """
        if 'discount' in self.cleaned_data:
            self.cleaned_data['discount'].add_to(self.order)


class ConfirmationForm(forms.Form):
    terms_and_conditions = forms.BooleanField(
        label=_('I accept the terms and conditions.'),
        required=True)

    def __init__(self, *args, **kwargs):
        self.order = kwargs.pop('order')
        self.request = kwargs.pop('request')
        self.shop = kwargs.pop('shop')
        self.payment_modules = self.shop.get_payment_modules(self.request)

        super(ConfirmationForm, self).__init__(*args, **kwargs)

        method_choices = [(m.key, m.name) for m in self.payment_modules]
        if len(method_choices) > 1:
            method_choices.insert(0, ('', '---------'))
        self.fields['payment_method'] = forms.ChoiceField(
            label=_('Payment method'), choices=method_choices,
        )

    def clean(self):
        data = super(ConfirmationForm, self).clean()
        self.order.validate(self.order.VALIDATE_ALL)
        return data

    def process_confirmation(self):
        """
        Process the successful order submission
        """
        self.order.update_status(self.order.CONFIRMED, 'Confirmation given')
        signals.order_confirmed.send(
            sender=self.shop,
            order=self.order,
            request=self.request)

        module = dict(
            (m.key, m) for m in self.payment_modules
            )[self.cleaned_data['payment_method']]

        return module.process_order_confirmed(self.request, self.order)


class OrderItemForm(forms.Form):
    """
    Used in single page checkout cart
    """
    relative = forms.IntegerField(widget=PlusMinusButtons(), required=False)
    absolute = forms.IntegerField(
                widget=SubmitButtonInput(attrs={'label': _('Remove')}),
                required=False)

    def __init__(self, *args, **kwargs):
        self.orderitem = kwargs.pop('orderitem')
        kwargs['prefix'] = '%s_%s' % (
            kwargs.get('prefix', 'orderitem'),
            self.orderitem.id)
        initial = kwargs.pop('initial', {})
        initial['absolute'] = 0
        kwargs['initial'] = initial
        super(OrderItemForm, self).__init__(*args, **kwargs)

    def clean(self):
        if (self.cleaned_data['absolute'] is None) == \
        (self.cleaned_data['relative'] is None):
            raise forms.ValidationError(_('Provide either "relative" or "absolute".'))
        if self.cleaned_data['absolute'] is None:
            del self.cleaned_data['absolute']
        if self.cleaned_data['relative'] is None:
            del self.cleaned_data['relative']
        return self.cleaned_data

    def save(self):
        if len(self.cleaned_data) == 1:  # either absolute or relative is set
            order = self.orderitem.order
            order.modify_item(self.orderitem.product, **self.cleaned_data)


class PaymentSelectMixin(object):
    """
    Handles the payment selection field
    """

    def get_payment_field(self, shop, request):
        self.payment_modules = shop.get_payment_modules(request)
        method_choices = [(m.key, m.name) for m in self.payment_modules]
        if len(method_choices) > 1:
            method_choices.insert(0, ('', '---------'))
        return forms.ChoiceField(
            label=_('Payment method'), choices=method_choices,
        )

    def payment_order_confirmed(self, order, payment_method):
        module = dict(
            (m.key, m) for m in self.payment_modules
            )[payment_method]
        return module.process_order_confirmed(self.request, order)


class PaymentSelectForm(forms.Form, PaymentSelectMixin):
    def __init__(self, *args, **kwargs):
        self.request = kwargs.pop('request')
        self.shop = kwargs.pop('shop')
        super(PaymentSelectForm, self).__init__(*args, **kwargs)
        self.fields['payment_method'] = self.get_payment_field(self.shop, self.request)


class SinglePageCheckoutForm(BaseCheckoutForm, PaymentSelectMixin):
    """
    Handles shipping and billing addresses,
    payment method and terms and conditions
    """
    terms_and_conditions = forms.BooleanField(
        label=_('I accept the terms and conditions.'),
        required=True)

    class Meta:
        exclude = ('shipping_country', 'billing_country')

    def __init__(self, *args, **kwargs):

        super(SinglePageCheckoutForm, self).__init__(*args, **kwargs)

        self.fields['payment_method'] = self.get_payment_field(self.shop, self.request)

        self.REQUIRED_ADDRESS_FIELDS = [name[9:] for name in self.fields.keys()
                                        if name.startswith('shipping_')]
        self.REQUIRED_ADDRESS_FIELDS.remove('company')

    def clean(self):
        data = super(SinglePageCheckoutForm, self).clean()
        if not data.get('shipping_same_as_billing'):
            for f in self.REQUIRED_ADDRESS_FIELDS:
                field = 'shipping_%s' % f
                if not data.get(field):
                    self._errors[field] = self.error_class([
                        _('This field is required.')])
        self.instance.validate(self.instance.VALIDATE_ALL)
        return data

    def save(self):
        """
        Process the successful order submission
        """
        self.instance.update_status(
            self.instance.CONFIRMED,
            'Confirmation given')
        signals.order_confirmed.send(
            sender=self.shop,
            order=self.instance,
            request=self.request)

        return self.payment_order_confirmed(
            self.instance,
            self.cleaned_data['payment_method'])<|MERGE_RESOLUTION|>--- conflicted
+++ resolved
@@ -5,6 +5,7 @@
 from django.utils.translation import ugettext_lazy as _
 
 from plata.shop import signals
+from plata.shop.widgets import PlusMinusButtons, SubmitButtonInput
 
 
 try:  # pragma: no cover
@@ -12,13 +13,6 @@
     User = get_user_model()
 except ImportError:
     from django.contrib.auth.models import User
-
-
-<<<<<<< HEAD
-from plata.shop import signals
-from plata.shop.widgets import PlusMinusButtons, SubmitButtonInput
-=======
->>>>>>> aa2bf268
 
 
 class BaseCheckoutForm(forms.ModelForm):
