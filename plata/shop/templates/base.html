--- conflicted
+++ resolved
@@ -1,10 +1,6 @@
 <html>
-<<<<<<< HEAD
-{% load url from future %}{% load i18n %}
-=======
 {% load i18n %}
 {% load url from future %}
->>>>>>> c831f68a
 <head>
 <title>{% block title %}Plata{% endblock %}</title>
 <style type="text/css">
