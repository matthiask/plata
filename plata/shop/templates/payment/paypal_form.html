--- conflicted
+++ resolved
@@ -55,12 +55,8 @@
     <input type="hidden" name="email" value="{{ order.email }}" />
     <input type="hidden" name="address_override" value="0" />
 
-<<<<<<< HEAD
-    <input type="hidden" name="notify_url" value="http://{{ HTTP_HOST }}{% url "plata_payment_paypal_ipn" %}" />
+    <input type="hidden" name="notify_url" value="{{ IPN_SCHEME }}://{{ HTTP_HOST }}{% url "plata_payment_paypal_ipn" %}" />
     {% endblock %}
-=======
-    <input type="hidden" name="notify_url" value="{{ IPN_SCHEME }}://{{ HTTP_HOST }}{% url "plata_payment_paypal_ipn" %}" />
->>>>>>> 5dcb7c43
     <input type="submit" value="{% trans "Purchase Items" %}" />
 </form>
 
