from functools import wraps
import logging

from django.contrib import auth, messages
from django.contrib.auth.forms import AuthenticationForm
from django.core.exceptions import ValidationError
from django.core.urlresolvers import get_callable, reverse
from django.forms.models import ModelForm, inlineformset_factory
from django.http import HttpResponseRedirect
from django.shortcuts import render
from django.utils.translation import get_language, ugettext as _

import plata
from plata.shop import forms as shop_forms


logger = logging.getLogger('plata.shop.views')


def cart_not_empty(order, shop, request, **kwargs):
    """Redirect to cart if later in checkout process and cart empty"""
    if not order or not order.items.count():
        messages.warning(request, _('Cart is empty.'))
        return shop.redirect('plata_shop_cart')


def order_already_confirmed(order, shop, request, **kwargs):
    """
    Redirect to confirmation or already paid view if the order is already
    confirmed
    """
    if order and order.status >= order.CONFIRMED:
        if not order.balance_remaining:
            return shop.redirect('plata_order_success')
        messages.warning(request,
            _('You have already confirmed this order earlier, but it is not'
                ' fully paid for yet.'))
        return HttpResponseRedirect(
            shop.reverse_url('plata_shop_confirmation') + '?confirmed=1')


def order_cart_validates(order, shop, request, **kwargs):
    """
    Redirect to cart if stock is insufficient and display an error message
    """
    if request.method != 'GET':
        return

    try:
        order.validate(order.VALIDATE_CART)
    except ValidationError, e:
        for message in e.messages:
            messages.error(request, message)
        return HttpResponseRedirect(
            shop.reverse_url('plata_shop_cart') + '?e=1')


def order_cart_warnings(order, shop, request, **kwargs):
    """Show warnings in cart, but don't redirect (meant as a replacement for
    ``order_cart_validates``, but usable on the cart view itself)"""
    if request.method != 'GET' or request.GET.get('e') or not order:
        return

    try:
        order.validate(order.VALIDATE_CART)
    except ValidationError, e:
        for message in e.messages:
            messages.warning(request, message)


def checkout_process_decorator(*checks):
    """
    Calls all passed checkout process decorators in turn::

        @checkout_process_decorator(order_already_confirmed,
            order_cart_validates)

    All checkout process decorators are called with the order, the shop
    instance and the request as keyword arguments. In the future, additional
    keywords might be added, your decorators should accept ``**kwargs`` as
    well for future compatibility.
    """

    def _dec(fn):
        def _fn(request, *args, **kwargs):
            shop = plata.shop_instance()
            order = shop.order_from_request(request)

            for check in checks:
                r = check(order=order, shop=shop, request=request)
                if r: return r

            return fn(request, order=order, *args, **kwargs)
        return wraps(fn)(_fn)
    return _dec


class Shop(object):
    """
    Plata's view and shop processing logic is contained inside this class.

    Shop needs a few model classes with relations between them:

    - Contact model linking to Django's auth.user
    - Order model with order items and an applied discount model
    - Discount model
    - Default currency for the shop (if you do not override default_currency
      in your own Shop subclass)

    Example::

        shop_instance = Shop(Contact, Order, Discount)

        urlpatterns = patterns('',
            url(r'^shop/', include(shop_instance.urls)),
        )
    """

    #: The base template used in all default checkout templates
    base_template = 'base.html'
    cart_template = 'plata/shop_cart.html'
    checkout_template = 'plata/shop_checkout.html'
    discount_template = 'plata/shop_discounts.html'
    confirmation_template = 'plata/shop_confirmation.html'
    success_template = 'plata/shop_order_success.html'
    failure_template = 'plata/shop_order_payment_failure.html'

    def __init__(self, contact_model, order_model, discount_model,
            default_currency=None, **kwargs):
        self.contact_model = contact_model
        self.order_model = order_model
        self.orderitem_model = self.order_model.items.related.model
        self.discount_model = discount_model
        self._default_currency = default_currency

        # Globally register the instance so that it can be accessed from
        # everywhere using plata.shop_instance()
        plata.register(self)

        for key, value in kwargs.items():
            if not hasattr(self, key):
                raise TypeError('%s() received an invalid keyword %r' % (
                    self.__class__.__name__, key))
            setattr(self, key, value)

    @property
    def urls(self):
        """Property offering access to the Shop-managed URL patterns"""
        return self.get_urls()

    def get_urls(self):
        return self.get_shop_urls() + self.get_payment_urls()

    def get_shop_urls(self):
        from django.conf.urls import patterns, url
        return patterns('',
            url(r'^cart/$', checkout_process_decorator(
                    order_already_confirmed, order_cart_warnings,
                )(self.cart),
                name='plata_shop_cart'),
            url(r'^checkout/$', checkout_process_decorator(
                cart_not_empty, order_already_confirmed, order_cart_validates,
                )(self.checkout),
                name='plata_shop_checkout'),
            url(r'^discounts/$', checkout_process_decorator(
                cart_not_empty, order_already_confirmed, order_cart_validates,
                )(self.discounts),
                name='plata_shop_discounts'),
            url(r'^confirmation/$', checkout_process_decorator(
                    cart_not_empty, order_cart_validates,
                )(self.confirmation),
                name='plata_shop_confirmation'),

            url(r'^order/success/$',
                self.order_success,
                name='plata_order_success'),
            url(r'^order/payment_failure/$',
                self.order_payment_failure,
                name='plata_order_payment_failure'),
            url(r'^order/new/$',
                self.order_new,
                name='plata_order_new'),
            )

    def get_payment_urls(self):
        from django.conf.urls import patterns, url, include
<<<<<<< HEAD
        urls = [url(r'', include(module.urls))
            for module in self.get_payment_modules()]
=======
        urls = [url(r'', include(module.urls)) for module in self.get_payment_modules()]
>>>>>>> 5dcb7c43
        return patterns('', *urls)

    def get_payment_modules(self, request=None):
        """
        Import and return all payment modules defined in
        ``PLATA_PAYMENT_MODULES``

        If request is given only applicable modules are loaded.
        """
        all_modules = [get_callable(module)(self)
            for module in plata.settings.PLATA_PAYMENT_MODULES]
        if not request:
            return all_modules
        return [module for module in all_modules
            if module.enabled_for_request(request)]

    def default_currency(self, request=None):
        """
        Return the default currency for instantiating new orders

        Override this with your own implementation if you have a
        multi-currency shop with auto-detection of currencies.
        """
        return self._default_currency or plata.settings.CURRENCIES[0]

    def price_includes_tax(self, request=None):
        """
        Return if the shop should show prices including tax

        This returns the PLATA_PRICE_INCLUDES_TAX settings by default
        and is meant to be overridden by subclassing the Shop.
        """
        if request:
            order = self.order_from_request(request)
            if order:
                return order.price_includes_tax
        return plata.settings.PLATA_PRICE_INCLUDES_TAX

    def set_order_on_request(self, request, order):
        """
        Helper method encapsulating the process of setting the current order
        in the session. Pass ``None`` if you want to remove any defined order
        from the session.
        """
        if order:
            request.session['shop_order'] = order.pk
        elif 'shop_order' in request.session:
            del request.session['shop_order']

    def order_from_request(self, request, create=False):
        """
        Instantiate the order instance for the current session. Optionally
        creates a new order instance if ``create=True``.

        Returns ``None`` if unable to find an offer.
        """
        try:
            order_pk = request.session.get('shop_order')
            if order_pk is None:
                raise ValueError("no order in session")
            return self.order_model.objects.get(pk=order_pk)
        except AttributeError:
            # request has no session
            return None
        except (ValueError, self.order_model.DoesNotExist):
            if create:
                contact = self.contact_from_user(request.user)

                order = self.order_model.objects.create(
                    currency=getattr(contact, 'currency',
                        self.default_currency(request)),
                    user=getattr(contact, 'user',
                        request.user if request.user.is_authenticated()
                        else None),
                    language_code=get_language(),
                    )

                self.set_order_on_request(request, order)
                return order

        return None

    def contact_from_user(self, user):
        """
        Return the contact object bound to the current user if the user is
        authenticated. Returns ``None`` if no contact exists.
        """
        if not user.is_authenticated():
            return None

        try:
            return self.contact_model.objects.get(user=user)
        except self.contact_model.DoesNotExist:
            return None

    def get_context(self, request, context, **kwargs):
        """
        Helper method returning a context dict. Override this if you
        need additional context variables.
        """
        ctx = {
            'base_template': self.base_template,
            }
        ctx.update(context)
        ctx.update(kwargs)
        return ctx

    def render(self, request, template, context):
        """
        Helper which just passes everything on to ``django.shortcuts.render``
        """
        return render(request, template, context)

    def reverse_url(self, url_name, *args, **kwargs):
        """
        Hook for customizing the reverse function
        """
        return reverse(url_name, *args, **kwargs)

    def redirect(self, url_name, *args, **kwargs):
        """
        Hook for customizing the redirect function when used as application
        content
        """
        return HttpResponseRedirect(
            self.reverse_url(url_name, *args, **kwargs))

    def cart(self, request, order):
        """Shopping cart view"""

        if not order or not order.items.count():
            return self.render_cart_empty(request, {
                'progress': 'cart',
                })

        OrderItemFormset = inlineformset_factory(
            self.order_model,
            self.orderitem_model,
            form = getattr(self, 'form', ModelForm),
            extra=0,
            fields=('quantity',),
            )

        if request.method == 'POST':
            formset = OrderItemFormset(request.POST, instance=order)

            if formset.is_valid():
                changed = False

                # We cannot directly save the formset, because the additional
                # checks in modify_item must be performed.
                for form in formset.forms:
                    if not form.instance.product_id:
                        form.instance.delete()
                        messages.warning(request,
                            _('%(name)s has been removed from the inventory'
                            ' and from your cart as well.') % {
                                'name': form.instance.name,
                                })
                        changed = True

                    elif (formset.can_delete
                            and formset._should_delete_form(form)):
                        if order.is_confirmed():
                            raise ValidationError(_('Cannot modify order once'
                                ' it has been confirmed.'),
                                code='order_sealed')

                        form.instance.delete()
                        changed = True

                    elif form.has_changed():
                        order.modify_item(form.instance.product,
                            absolute=form.cleaned_data['quantity'],
                            recalculate=False,
                            item=form.instance,
                            )
                        changed = True

                if changed:
                    order.recalculate_total()
                    messages.success(request, _('The cart has been updated.'))

                if 'checkout' in request.POST:
                    return self.redirect('plata_shop_checkout')
                return HttpResponseRedirect('.')
        else:
            formset = OrderItemFormset(instance=order)

        return self.render_cart(request, {
            'order': order,
            'orderitemformset': formset,
            'progress': 'cart',
            })

    def render_cart_empty(self, request, context):
        """Renders a cart-is-empty page"""
        context.update({'empty': True})

        return self.render(
            request, self.cart_template, self.get_context(request, context))

    def render_cart(self, request, context):
        """Renders the shopping cart"""
        return self.render(
            request, self.cart_template, self.get_context(request, context))

    def checkout_form(self, request, order):
        """Returns the address form used in the first checkout step"""

        # Only import plata.contact if necessary and if this method isn't
        # overridden
        from plata.contact.forms import CheckoutForm
        return CheckoutForm

    def get_authentication_form(self, **kwargs):
        return AuthenticationForm(**kwargs)

    def checkout(self, request, order):
        """Handles the first step of the checkout process"""
        if not request.user.is_authenticated():
            if request.method == 'POST' and '_login' in request.POST:
                loginform = self.get_authentication_form(data=request.POST,
                    prefix='login')

                if loginform.is_valid():
                    user = loginform.get_user()
                    auth.login(request, user)

                    order.user = user
                    order.save()

                    return HttpResponseRedirect('.')
            else:
                loginform = self.get_authentication_form(prefix='login')
        else:
            loginform = None

        if order.status < order.CHECKOUT:
            order.update_status(order.CHECKOUT, 'Checkout process started')

        OrderForm = self.checkout_form(request, order)

        orderform_kwargs = {
            'prefix': 'order',
            'instance': order,
            'request': request,
            'shop': self,
            }

        if request.method == 'POST' and '_checkout' in request.POST:
            orderform = OrderForm(request.POST, **orderform_kwargs)

            if orderform.is_valid():
                orderform.save()
                if self.include_discount_step(request):
                    return self.redirect('plata_shop_discounts')
                else:
                    return self.redirect('plata_shop_confirmation')
        else:
            orderform = OrderForm(**orderform_kwargs)

        return self.render_checkout(request, {
            'order': order,
            'loginform': loginform,
            'orderform': orderform,
            'progress': 'checkout',
            })

    def render_checkout(self, request, context):
        """Renders the checkout page"""
        return self.render(
            request,
            self.checkout_template,
            self.get_context(request, context)
        )

    def include_discount_step(self, request):
        return self.discount_model.objects.exists()

    def discounts_form(self, request, order):
        """Returns the discount form"""
        return shop_forms.DiscountForm

    def discounts(self, request, order):
        """Handles the discount code entry page"""
        if not self.include_discount_step(request):
            return self.redirect('plata_shop_confirmation')

        DiscountForm = self.discounts_form(request, order)

        kwargs = {
            'order': order,
            'discount_model': self.discount_model,
            'request': request,
            'shop': self,
            }

        if request.method == 'POST':
            form = DiscountForm(request.POST, **kwargs)

            if form.is_valid():
                form.save()

                if 'proceed' in request.POST:
                    return self.redirect('plata_shop_confirmation')
                return HttpResponseRedirect('.')
        else:
            form = DiscountForm(**kwargs)

        order.recalculate_total()

        return self.render_discounts(request, {
            'order': order,
            'form': form,
            'progress': 'discounts',
            })

    def render_discounts(self, request, context):
        """Renders the discount code entry page"""
        return self.render(
            request,
            self.discount_template,
            self.get_context(request, context)
        )

    def confirmation_form(self, request, order):
        """Returns the confirmation and payment module selection form"""
        return shop_forms.ConfirmationForm

    def confirmation(self, request, order):
        """
        Handles the order confirmation and payment module selection checkout
        step

        Hands off processing to the selected payment module if confirmation
        was successful.
        """
        order.recalculate_total()

        ConfirmationForm = self.confirmation_form(request, order)

        kwargs = {
            'order': order,
            'request': request,
            'shop': self,
            }

        if request.method == 'POST':
            form = ConfirmationForm(request.POST, **kwargs)

            if form.is_valid():
                return form.process_confirmation()
        else:
            form = ConfirmationForm(**kwargs)

        return self.render_confirmation(request, {
            'order': order,
            'form': form,
            # Whether the order had already been confirmed.
            'confirmed': request.GET.get('confirmed', False),
            'progress': 'confirmation',
            })

    def render_confirmation(self, request, context):
        """Renders the confirmation page"""
        return self.render(
            request,
            self.confirmation_template,
            self.get_context(request, context)
        )

    def order_success(self, request):
        """
        Handles order successes (e.g. when an order has been successfully
        paid for)
        """
        order = self.order_from_request(request)

        if not order:
            return self.order_new(request)

        if not order.balance_remaining:
            # Create a new, empty order right away. It makes no sense
            # to keep the completed order around anymore.
            self.set_order_on_request(request, order=None)

        return self.render(
            request,
            self.success_template,
            self.get_context(
                request, {
                    'order': order,
                    'progress': 'success',
                }
            )
        )

    def order_payment_failure(self, request):
        """Handles order payment failures"""
        order = self.order_from_request(request)

        logger.warn('Order payment failure for %s' % order.order_id)

        if plata.settings.PLATA_STOCK_TRACKING:
            StockTransaction = plata.stock_model()

            for transaction in order.stock_transactions.filter(
                    type=StockTransaction.PAYMENT_PROCESS_RESERVATION):
                transaction.delete()

        order.payments.pending().delete()

        if order.payments.authorized().exists():
            # There authorized order payments around!
            messages.warning(request, _('Payment failed, please try again.'))
            logger.warn('Order %s is already partially paid, but payment'
                ' failed anyway!' % order.order_id)
        elif order.status > order.CHECKOUT and order.status < order.PAID:
            order.update_status(order.CHECKOUT,
                'Order payment failure, going back to checkout')
            messages.info(request,
                _('Payment failed; you can continue editing your order and'
                    ' try again.'))

        return self.render(
            request,
            self.failure_template,
            self.get_context(
                request, {
                    'order': order,
                    'progress': 'failure',
                }
            )
        )

    def order_new(self, request):
        """
        Forcibly create a new order and redirect user either to the frontpage
        or to the URL passed as ``next`` GET parameter
        """
        self.set_order_on_request(request, order=None)

        next = request.GET.get('next')
        if next:
            return HttpResponseRedirect(next)

        return HttpResponseRedirect('/')<|MERGE_RESOLUTION|>--- conflicted
+++ resolved
@@ -184,12 +184,8 @@
 
     def get_payment_urls(self):
         from django.conf.urls import patterns, url, include
-<<<<<<< HEAD
         urls = [url(r'', include(module.urls))
             for module in self.get_payment_modules()]
-=======
-        urls = [url(r'', include(module.urls)) for module in self.get_payment_modules()]
->>>>>>> 5dcb7c43
         return patterns('', *urls)
 
     def get_payment_modules(self, request=None):
