--- conflicted
+++ resolved
@@ -53,11 +53,7 @@
             try:
                 # Run the value through JSON so we can normalize formatting and at least learn about malformed data:
                 value = json.dumps(json.loads(value, use_decimal=True),
-<<<<<<< HEAD
-                    use_decimal=True)
-=======
                     default=json_encode_default, use_decimal=True)
->>>>>>> c831f68a
             except ValueError:
                 raise forms.ValidationError("Invalid JSON data!")
 
@@ -118,12 +114,8 @@
             return ""
 
         if isinstance(value, dict):
-<<<<<<< HEAD
-            value = json.dumps(value, use_decimal=True)
-=======
             value = json.dumps(value, default=json_encode_default,
                 use_decimal=True)
->>>>>>> c831f68a
 
         assert isinstance(value, basestring)
 
@@ -131,11 +123,7 @@
 
     def value_from_object(self, obj):
         return json.dumps(super(JSONField, self).value_from_object(obj),
-<<<<<<< HEAD
-            use_decimal=True)
-=======
             default=json_encode_default, use_decimal=True)
->>>>>>> c831f68a
 
 
 try:
